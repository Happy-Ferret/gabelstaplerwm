//! # Configuration module for gabelstaplerwm
//! This module is intended to be edited by the user in order to customize
//! the software and adjust it to his or her needs. You can edit the enums
//! freely, but you need to keep the functions already declared, as well as
//! trait instances which are derived or implemented, though you can change
//! the implementations of the `Default` trait. All other edits are welcome
//! as well, but chances are you 
//!
//! * don't need them to customize your wm.
//! * should consider contributing your changes back instead, as it seems to be
//!   a more involved and complex feature that you are working on.
//!
//! But feel free to do otherwise if you wish.
use std::collections::BTreeSet;
use std::env::home_dir;
use std::fmt;
use std::fs::File;
use std::io::prelude::*;
use std::process::{Command, Stdio};

use wm::client::{TagSet, TagStack, ClientSet, current_tagset};
use wm::kbd::*;

<<<<<<< HEAD
use wm::layout::{ScreenSize,LayoutMessage};
=======
use wm::layout::{TilingArea,LayoutMessage};
use wm::layout::grid::Grid;
>>>>>>> 50bb0b3c
use wm::layout::monocle::Monocle;
use wm::layout::stack::{HStack,VStack};

use wm::window_system::{Wm, WmConfig, WmCommand};

/// All tags used by `gabelstaplerwm`
///
/// Tags are symbolic identifiers by which you can classify your clients.
/// Each window has one or more tags, and you can display zero or more tags.
/// This means that all windows having at least one of the tags of the
/// *tagset* to be displayed attached get displayed.
#[derive(Clone, Debug, PartialEq, Eq, Hash, PartialOrd, Ord)]
pub enum Tag {
    /// the web tag - for browsers and stuff
    Web,
    /// the bookmarks tag
    Marks,
    /// "unlimited" number of work tags
    Work(i8),
    /// the media tag - movies, music apps etc. go here
    Media,
    /// the chat tag - for IRC and IM
    Chat,
    /// the log tag - for log viewing
    Logs,
    /// the monitoring tag - for htop & co.
    Mon,
}

impl Default for Tag {
    fn default() -> Tag {
        Tag::Work(0)
    }
}

impl fmt::Display for Tag {
    fn fmt(&self, f: &mut fmt::Formatter) -> fmt::Result {
        if let Tag::Work(n) = *self {
            write!(f, "work/{}", n)
        } else {
            write!(f, "{}", match *self {
                Tag::Web => "web",
                Tag::Marks => "marks",
                Tag::Media => "media",
                Tag::Chat => "chat",
                Tag::Logs => "logs",
                Tag::Mon => "mon",
                _ => "",
            })
        }
    }
}

/// All keyboard modes used by `gabelstaplerwm`-
///
/// A mode represents the active set of keybindings and/or their functionality.
/// This works like the vim editor: different keybindings get triggered in
/// different modes, even if the same keys are pressed.
///
/// # Limitations
/// Be aware that currently, `gabelstaplerwm` grabs the key combinations
/// globally during setup. This allows for overlapping keybindings in different
/// modes, but passing a key combination once grabbed to apps depending on mode
/// is currently impossible. This can be lifted in the future, if we decide to
/// regrab on every mode change, but that's a rather expensive operation, given
/// the currrent, `HashMap`-based design.
#[derive(Clone, Copy, Debug, PartialEq, Eq, Hash)]
pub enum Mode {
    /// normal mode doing normal stuff
    Normal,
    /// toggle tag on client mode
    Toggle,
    /// move client to tag mode
    Move,
    /// toggle tag on tagset mode
    Setup,
}

impl Default for Mode {
    fn default() -> Mode {
        Mode::Normal
    }
}

/// Generate a window manager config - colors, border width...
///
/// Here you can specify (or compute) the settings you want to have.
/// See the docs for `TilingArea` for more information.
pub fn generate_config() -> WmConfig {
    WmConfig {
        f_color: (0x0000, 0x5555, 0x7777), // this is #005577 (dwm cyan)
        u_color: (0x0000, 0x0000, 0x0000), // and this is #000000 (black)
        border_width: 1,
        // TODO: future configs should contain a closure (or define a function or w/e)
        // that gets passed a vector of tiling areas (corresponding to monitors) and
        // returns a vector of tiling areas to use.
        screen: TilingArea {
            offset_x: 0,
            offset_y: 20,
            width: 1366,
            height: 768,
        },
    }
}

/// Setup datastructures for the window manager.
///
/// This includes keybindings, default tag stack and matching.
pub fn setup_wm(wm: &mut Wm) {
    // keybindings
    let modkey = MOD4;
    wm.setup_bindings(vec![
        // focus n'th-tagset - modkey+[1-9]
        bind!(10, modkey, Mode::Normal, push_tagset!(0;; current_tagset)),
        bind!(11, modkey, Mode::Normal, push_tagset!(1;; current_tagset)),
        bind!(12, modkey, Mode::Normal, push_tagset!(2;; current_tagset)),
        bind!(13, modkey, Mode::Normal, push_tagset!(3;; current_tagset)),
        bind!(14, modkey, Mode::Normal, push_tagset!(4;; current_tagset)),
        bind!(15, modkey, Mode::Normal, push_tagset!(5;; current_tagset)),
        bind!(16, modkey, Mode::Normal, push_tagset!(6;; current_tagset)),
        bind!(17, modkey, Mode::Normal, push_tagset!(7;; current_tagset)),
        bind!(18, modkey, Mode::Normal, push_tagset!(8;; current_tagset)),
        // toggle tags on current client - modkey+[1-6]
        bind!(10, modkey, Mode::Toggle, toggle_tag!(Tag::Web)),
        bind!(11, modkey, Mode::Toggle, toggle_tag!(Tag::Marks)),
        bind!(12, modkey, Mode::Toggle, toggle_tag!(Tag::Chat)),
        bind!(13, modkey, Mode::Toggle, toggle_tag!(Tag::Media)),
        bind!(14, modkey, Mode::Toggle, toggle_tag!(Tag::Logs)),
        bind!(15, modkey, Mode::Toggle, toggle_tag!(Tag::Mon)),
        // move client to tags - modkey+[1-6]
        bind!(10, modkey, Mode::Move, move_to_tag!(Tag::Web)),
        bind!(11, modkey, Mode::Move, move_to_tag!(Tag::Marks)),
        bind!(12, modkey, Mode::Move, move_to_tag!(Tag::Chat)),
        bind!(13, modkey, Mode::Move, move_to_tag!(Tag::Media)),
        bind!(14, modkey, Mode::Move, move_to_tag!(Tag::Logs)),
        bind!(15, modkey, Mode::Move, move_to_tag!(Tag::Mon)),
        // toggle tags on current tagset - modkey+[1-6]
        bind!(10, modkey, Mode::Setup,
              toggle_show_tag!(Tag::Web;; current_tagset)),
        bind!(11, modkey, Mode::Setup,
              toggle_show_tag!(Tag::Marks;; current_tagset)),
        bind!(12, modkey, Mode::Setup,
              toggle_show_tag!(Tag::Chat;; current_tagset)),
        bind!(13, modkey, Mode::Setup,
              toggle_show_tag!(Tag::Media;; current_tagset)),
        bind!(14, modkey, Mode::Setup,
              toggle_show_tag!(Tag::Logs;; current_tagset)),
        bind!(15, modkey, Mode::Setup,
              toggle_show_tag!(Tag::Mon;; current_tagset)),
        // quit the window manager - modkey+CTRL+q
        bind!(24, modkey+CTRL, Mode::Normal, |_, _| {
            let _ = Command::new("killall")
                .arg("lemonbar")
                .spawn();
            WmCommand::Quit
        }),
        // spawn alarm/reminder notification with a delay - modkey+q
        bind!(24, modkey, Mode::Normal, |_, _| exec_script("alarm.zsh", &[])),
        // spawn custom dmenu - modkey+w
        bind!(25, modkey, Mode::Normal, |_, _| exec_script("menu.sh", &[])),
        // spawn dmenu_run - modkey+SHIFT-w
        bind!(25, modkey+SHIFT, Mode::Normal, |_, _|
              exec_command("dmenu_run", &["-y", "20"])),
        // spawn password manager script for dmenu - modkey+e
        bind!(26, modkey, Mode::Normal, |_, _| exec_script("pass.sh", &[])),
        // switch to normal mode - modkey+r
        bind!(27, modkey, Mode::Toggle, |_, _| {
            write_mode("NORMAL");
            WmCommand::ModeSwitch(Mode::Normal)
        }),
        bind!(27, modkey, Mode::Move, |_, _| {
            write_mode("NORMAL");
            WmCommand::ModeSwitch(Mode::Normal)
        }),
        bind!(27, modkey, Mode::Setup, |_, _| {
            write_mode("NORMAL");
            WmCommand::ModeSwitch(Mode::Normal)
        }),
        // switch to toggle mode - modkey+t
        bind!(28, modkey, Mode::Normal, |_, _| {
            write_mode("TOGGLE");
            WmCommand::ModeSwitch(Mode::Toggle)
        }),
        bind!(28, modkey, Mode::Move, |_, _| {
            write_mode("TOGGLE");
            WmCommand::ModeSwitch(Mode::Toggle)
        }),
        bind!(28, modkey, Mode::Setup, |_, _| {
            write_mode("TOGGLE");
            WmCommand::ModeSwitch(Mode::Toggle)
        }),
        // switch to move mode - modkey+z
        bind!(29, modkey, Mode::Normal, |_, _| {
            write_mode("MOVE");
            WmCommand::ModeSwitch(Mode::Move)
        }),
        bind!(29, modkey, Mode::Toggle, |_, _| {
            write_mode("MOVE");
            WmCommand::ModeSwitch(Mode::Move)
        }),
        bind!(29, modkey, Mode::Setup, |_, _| {
            write_mode("MOVE");
            WmCommand::ModeSwitch(Mode::Move)
        }),
        // switch to setup mode - modkey+u
        bind!(30, modkey, Mode::Normal, |_, _| {
            write_mode("SETUP");
            WmCommand::ModeSwitch(Mode::Setup)
        }),
        bind!(30, modkey, Mode::Toggle, |_, _| {
            write_mode("SETUP");
            WmCommand::ModeSwitch(Mode::Setup)
        }),
        bind!(30, modkey, Mode::Move, |_, _| {
            write_mode("SETUP");
            WmCommand::ModeSwitch(Mode::Setup)
        }),
        // spawn a terminal - modkey+i
        bind!(31, modkey, Mode::Normal, |_, _| exec_command("termite", &[])),
        // spawn an agenda notification - modkey+o
        bind!(32, modkey, Mode::Normal, |_, _| exec_script("org.sh", &[])),
        // spawn a weather notification - modkey+p
        bind!(33, modkey, Mode::Normal, |_, _| exec_script("weather.sh", &[])),
        // reset focus (in case bad things happened)
        bind!(34, modkey, Mode::Normal, |_, _| WmCommand::Focus),
        // lock screen - modkey+s
        bind!(39, modkey, Mode::Normal, |_, _| exec_command("slock", &[])),
        // shutdown system - modkey+CTRL+s
        bind!(39, modkey+CTRL, Mode::Normal, |_, _|
              exec_command("sudo", &["shutdown", "-h", "now"])),
        // go back in tagset history - modkey+g
        bind!(42, modkey, Mode::Normal, |c, s| {
            if s.view_prev() {
                println!("{}", current_tagset(c, s));
                WmCommand::Redraw
            } else {
                WmCommand::NoCommand
            }
        }),
        // focus windows by direction or order - modkey+[hjkl+-]
        bind!(43, modkey, Mode::Normal, focus!(ClientSet::focus_left)),
        bind!(44, modkey, Mode::Normal, focus!(ClientSet::focus_bottom)),
        bind!(45, modkey, Mode::Normal, focus!(ClientSet::focus_top)),
        bind!(46, modkey, Mode::Normal, focus!(ClientSet::focus_right)),
        bind!(35, modkey, Mode::Normal, focus!(ClientSet::focus_next)),
        bind!(61, modkey, Mode::Normal, focus!(ClientSet::focus_prev)),
        // swap windows by direction or order - modkey+SHIFT+[hjkl+-]
        bind!(43, modkey+SHIFT, Mode::Normal, swap!(ClientSet::swap_left)),
        bind!(44, modkey+SHIFT, Mode::Normal, swap!(ClientSet::swap_bottom)),
        bind!(45, modkey+SHIFT, Mode::Normal, swap!(ClientSet::swap_top)),
        bind!(46, modkey+SHIFT, Mode::Normal, swap!(ClientSet::swap_right)),
        bind!(35, modkey+SHIFT, Mode::Normal, swap!(ClientSet::swap_next)),
        bind!(61, modkey+SHIFT, Mode::Normal, swap!(ClientSet::swap_prev)),
        // change layout attributes - modkey+CTRL+[jk]
        bind!(44, modkey+CTRL, Mode::Normal, edit_layout!(
                LayoutMessage::MasterFactorRel(-5),
                LayoutMessage::ColumnRel(-1))),
        bind!(45, modkey+CTRL, Mode::Normal, edit_layout!(
                LayoutMessage::MasterFactorRel(5),
                LayoutMessage::ColumnRel(1))),
<<<<<<< HEAD
        // change work tagset - modkey+CTRL+[hl]
        bind!(43, modkey+CTRL, Mode::Normal, |c, s| {
            let res = if let Some(&Tag::Work(n)) =
                s.current().and_then(|s| s.tags.iter().next()) {
                s.current_mut().map(|mut s| {
                    s.tags.remove(&Tag::Work(n));
                    s.tags.insert(Tag::Work(n.saturating_sub(1)));
                });
=======
        // quit the window manager
        bind!(24, modkey+CTRL, Mode::Normal, |_, _| WmCommand::Quit),
        // go back in tagset history
        bind!(42, modkey, Mode::Normal, |c, s| {
            if s.tag_stack_mut().view_prev() {
                println!("{}", current_tagset(c, s));
>>>>>>> 50bb0b3c
                WmCommand::Redraw
            } else {
                WmCommand::NoCommand
            };
            if res == WmCommand::Redraw {
                println!("{}", current_tagset(c, s));
            }
            res
        }),
        bind!(46, modkey+CTRL, Mode::Normal, |c, s| {
            let res = if let Some(&Tag::Work(n)) =
                s.current().and_then(|s| s.tags.iter().next()) {
                s.current_mut().map(|mut s| {
                    s.tags.remove(&Tag::Work(n));
                    s.tags.insert(Tag::Work(n.saturating_add(1)));
                });
                WmCommand::Redraw
            } else {
                WmCommand::NoCommand
            };
            if res == WmCommand::Redraw {
                println!("{}", current_tagset(c, s));
            }
            res
        }),
<<<<<<< HEAD
        // move a client to an adjacent work tagset - modkey+CTRL+SHIFT+[hl]
        bind!(43, modkey+CTRL+SHIFT, Mode::Normal, |c, s|
            if let Some(&Tag::Work(n)) =
                s.current().and_then(|s| s.tags.iter().next()) {
                s.current()
                    .and_then(|t| c.get_focused_window(&t.tags))
                    .and_then(|w| c.update_client(w, |mut cl| {
                        cl.set_tags(&[Tag::Work(n.saturating_sub(1))]);
                        WmCommand::Redraw
                    }))
                    .unwrap_or(WmCommand::NoCommand)
            } else {
                WmCommand::NoCommand
            }
        ),
        bind!(46, modkey+CTRL+SHIFT, Mode::Normal, |c, s|
            if let Some(&Tag::Work(n)) =
                s.current().and_then(|s| s.tags.iter().next()) {
                s.current()
                    .and_then(|t| c.get_focused_window(&t.tags))
                    .and_then(|w| c.update_client(w, |mut cl| {
                        cl.set_tags(&[Tag::Work(n.saturating_add(1))]);
                        WmCommand::Redraw
                    }))
                    .unwrap_or(WmCommand::NoCommand)
            } else {
                WmCommand::NoCommand
            }
        ),
        // warp the mouse pointer out of the way - modkey+y
        bind!(52, modkey, Mode::Normal, |_, _|
              exec_command("swarp", &["0", "768"])),
        // kill current client - modkey+SHIFT+c
        bind!(54, modkey+SHIFT, Mode::Normal, |c, s| s
=======
        // kill current client
        bind!(54, modkey, Mode::Normal, |c, s| s
            .tag_stack()
>>>>>>> 50bb0b3c
            .current()
            .and_then(|t| c.get_focused_window(&t.tags))
            .map(WmCommand::Kill)
            .unwrap_or(WmCommand::NoCommand)
        ),
        // volume controls - XF86Audio{Mute,{Raise,Lower}Volume}
        bind!(121, 0, Mode::Normal, |_, _|
              exec_script("volume.sh", &["toggle"])),
        bind!(122, 0, Mode::Normal, |_, _| exec_script("volume.sh", &["5%-"])),
        bind!(123, 0, Mode::Normal, |_, _| exec_script("volume.sh", &["5%+"])),
        // backlight controls - XF86MonBrightness{Down,Up}
        bind!(232, 0, Mode::Normal, |_, _|
              exec_command("xbacklight", &["-dec", "5"])),
        bind!(233, 0, Mode::Normal, |_, _|
              exec_command("xbacklight", &["-inc", "5"])),
    ]);
    // default tag stack
    wm.setup_tags({
        let tagsets = vec![
            TagSet::new(set![Tag::Web, Tag::Marks], VStack {
                master_factor: 75,
                inverted: false,
                fixed: true,
            }),
            TagSet::new(set![Tag::Work(0)], VStack::default()),
            TagSet::new(set![Tag::Chat], HStack {
                master_factor: 75,
                inverted: true,
                fixed: false,
            }),
            TagSet::new(set![Tag::Media], Monocle::default()),
            TagSet::new(set![Tag::Logs, Tag::Mon], HStack {
                master_factor: 75,
                inverted: true,
                fixed: false,
            })
        ];
        TagStack::from_presets(tagsets, 1)
    });
    // matching function deciding upon client placement
    wm.setup_matching(Box::new(
        |props| if props.name == "Mozilla Firefox" {
            Some((set![Tag::Web], false))
        } else if props.class.contains(&String::from("uzbl-core")) {
            Some((set![Tag::Web], false))
        } else if props.class.contains(&String::from("Marks")) {
            Some((set![Tag::Marks], true))
        } else if props.class.contains(&String::from("Chat")) {
            Some((set![Tag::Chat], true))
        } else if props.class.contains(&String::from("mpv")) {
            Some((set![Tag::Media], false))
        } else if props.class.contains(&String::from("Mon")) {
            Some((set![Tag::Mon], false))
        } else {
            None
        }
    ));
}

fn write_mode(mode: &str) {
    if let Some(path) = home_dir()
        .map(|mut dir| {
            dir.push("tmp");
            dir.push("mode_fifo");
            dir.into_os_string()
        }) {
        if let Ok(mut f) = File::create(path) {
            let _ = writeln!(f, "{}", mode);
        }
    }
}

fn exec_script(script: &str, args: &[&str]) -> WmCommand {
    let _ = home_dir()
        .map(|mut dir| {
            dir.push("dotfiles");
            dir.push("scripts");
            dir.push(script);
            Command::new(dir.into_os_string())
                .args(args)
                .stdout(Stdio::null())
                .stderr(Stdio::null())
                .spawn()
        });
    WmCommand::NoCommand
}

fn exec_command(command: &str, args: &[&str]) -> WmCommand {
    let _ = Command::new(command)
        .args(args)
        .stdout(Stdio::null())
        .stderr(Stdio::null())
        .spawn();
    WmCommand::NoCommand
}<|MERGE_RESOLUTION|>--- conflicted
+++ resolved
@@ -21,12 +21,7 @@
 use wm::client::{TagSet, TagStack, ClientSet, current_tagset};
 use wm::kbd::*;
 
-<<<<<<< HEAD
-use wm::layout::{ScreenSize,LayoutMessage};
-=======
 use wm::layout::{TilingArea,LayoutMessage};
-use wm::layout::grid::Grid;
->>>>>>> 50bb0b3c
 use wm::layout::monocle::Monocle;
 use wm::layout::stack::{HStack,VStack};
 
@@ -259,7 +254,7 @@
               exec_command("sudo", &["shutdown", "-h", "now"])),
         // go back in tagset history - modkey+g
         bind!(42, modkey, Mode::Normal, |c, s| {
-            if s.view_prev() {
+            if s.tag_stack_mut().view_prev() {
                 println!("{}", current_tagset(c, s));
                 WmCommand::Redraw
             } else {
@@ -287,23 +282,14 @@
         bind!(45, modkey+CTRL, Mode::Normal, edit_layout!(
                 LayoutMessage::MasterFactorRel(5),
                 LayoutMessage::ColumnRel(1))),
-<<<<<<< HEAD
         // change work tagset - modkey+CTRL+[hl]
         bind!(43, modkey+CTRL, Mode::Normal, |c, s| {
             let res = if let Some(&Tag::Work(n)) =
-                s.current().and_then(|s| s.tags.iter().next()) {
-                s.current_mut().map(|mut s| {
+                s.tag_stack().current().and_then(|s| s.tags.iter().next()) {
+                s.tag_stack_mut().current_mut().map(|mut s| {
                     s.tags.remove(&Tag::Work(n));
                     s.tags.insert(Tag::Work(n.saturating_sub(1)));
                 });
-=======
-        // quit the window manager
-        bind!(24, modkey+CTRL, Mode::Normal, |_, _| WmCommand::Quit),
-        // go back in tagset history
-        bind!(42, modkey, Mode::Normal, |c, s| {
-            if s.tag_stack_mut().view_prev() {
-                println!("{}", current_tagset(c, s));
->>>>>>> 50bb0b3c
                 WmCommand::Redraw
             } else {
                 WmCommand::NoCommand
@@ -315,8 +301,8 @@
         }),
         bind!(46, modkey+CTRL, Mode::Normal, |c, s| {
             let res = if let Some(&Tag::Work(n)) =
-                s.current().and_then(|s| s.tags.iter().next()) {
-                s.current_mut().map(|mut s| {
+                s.tag_stack().current().and_then(|s| s.tags.iter().next()) {
+                s.tag_stack_mut().current_mut().map(|mut s| {
                     s.tags.remove(&Tag::Work(n));
                     s.tags.insert(Tag::Work(n.saturating_add(1)));
                 });
@@ -329,12 +315,12 @@
             }
             res
         }),
-<<<<<<< HEAD
         // move a client to an adjacent work tagset - modkey+CTRL+SHIFT+[hl]
         bind!(43, modkey+CTRL+SHIFT, Mode::Normal, |c, s|
             if let Some(&Tag::Work(n)) =
-                s.current().and_then(|s| s.tags.iter().next()) {
-                s.current()
+                s.tag_stack().current().and_then(|s| s.tags.iter().next()) {
+                s.tag_stack()
+                    .current()
                     .and_then(|t| c.get_focused_window(&t.tags))
                     .and_then(|w| c.update_client(w, |mut cl| {
                         cl.set_tags(&[Tag::Work(n.saturating_sub(1))]);
@@ -347,8 +333,9 @@
         ),
         bind!(46, modkey+CTRL+SHIFT, Mode::Normal, |c, s|
             if let Some(&Tag::Work(n)) =
-                s.current().and_then(|s| s.tags.iter().next()) {
-                s.current()
+                s.tag_stack().current().and_then(|s| s.tags.iter().next()) {
+                s.tag_stack()
+                    .current()
                     .and_then(|t| c.get_focused_window(&t.tags))
                     .and_then(|w| c.update_client(w, |mut cl| {
                         cl.set_tags(&[Tag::Work(n.saturating_add(1))]);
@@ -364,11 +351,7 @@
               exec_command("swarp", &["0", "768"])),
         // kill current client - modkey+SHIFT+c
         bind!(54, modkey+SHIFT, Mode::Normal, |c, s| s
-=======
-        // kill current client
-        bind!(54, modkey, Mode::Normal, |c, s| s
             .tag_stack()
->>>>>>> 50bb0b3c
             .current()
             .and_then(|t| c.get_focused_window(&t.tags))
             .map(WmCommand::Kill)
