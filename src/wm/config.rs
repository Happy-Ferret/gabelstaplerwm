//! # Configuration module for gabelstaplerwm
//! This module is intended to be edited by the user in order to customize
//! the software and adjust it to his or her needs. You can edit the enums
//! freely, but you need to keep the functions already declared, as well as
//! trait instances which are derived or implemented, though you can change
//! the implementations of the `Default` trait. All other edits are welcome
//! as well, but chances are you 
//!
//! * don't need them to customize your wm.
//! * should consider contributing your changes back instead, as it seems to be
//!   a more involved and complex feature that you are working on.
//!
//! But feel free to do otherwise if you wish.
use std::collections::BTreeSet;
use std::env::home_dir;
use std::fmt;
use std::fs::File;
use std::io::prelude::*;
use std::process::{Command, Stdio};

use wm::client::{TagSet, TagStack, ClientSet, current_tagset};
use wm::kbd::*;

use wm::layout::LayoutMessage;
use wm::layout::monocle::Monocle;
use wm::layout::stack::{HStack, VStack};

use wm::window_system::{Wm, WmConfig, WmCommand};

/// All tags used by `gabelstaplerwm`
///
/// Tags are symbolic identifiers by which you can classify your clients.
/// Each window has one or more tags, and you can display zero or more tags.
/// This means that all windows having at least one of the tags of the
/// *tagset* to be displayed attached get displayed.
#[derive(Clone, Debug, PartialEq, Eq, Hash, PartialOrd, Ord)]
pub enum Tag {
    /// the web tag - for browsers and stuff
    Web,
    /// the bookmarks tag
    Marks,
    /// "unlimited" number of work tags
    Work(i8),
    /// the org tag - for todos and other organizational stuff
    Org,
    /// the media tag - for movies, music apps etc.
    Media,
    /// the chat tag - for IRC and IM
    Chat,
    /// the log tag - for log viewing
    Logs,
    /// the monitoring tag - for htop & co.
    Mon,
}

impl Default for Tag {
    fn default() -> Tag {
        Tag::Work(0)
    }
}

impl fmt::Display for Tag {
    fn fmt(&self, f: &mut fmt::Formatter) -> fmt::Result {
        if let Tag::Work(n) = *self {
            write!(f, "work/{}", n)
        } else {
            write!(f, "{}", match *self {
                Tag::Web => "web",
                Tag::Marks => "marks",
                Tag::Org => "org",
                Tag::Media => "media",
                Tag::Chat => "chat",
                Tag::Logs => "logs",
                Tag::Mon => "mon",
                _ => unreachable!(),
            })
        }
    }
}

/// All keyboard modes used by `gabelstaplerwm`-
///
/// A mode represents the active set of keybindings and/or their functionality.
/// This works like the vim editor: different keybindings get triggered in
/// different modes, even if the same keys are pressed.
///
/// # Limitations
/// Be aware that currently, `gabelstaplerwm` grabs the key combinations
/// globally during setup. This allows for overlapping keybindings in different
/// modes, but passing a key combination once grabbed to apps depending on mode
/// is currently impossible. This can be lifted in the future, if we decide to
/// regrab on every mode change, but that's a rather expensive operation, given
/// the currrent, `HashMap`-based design.
#[derive(Clone, Copy, Debug, PartialEq, Eq, Hash)]
pub enum Mode {
    /// normal mode doing normal stuff
    Normal,
<<<<<<< HEAD
    /// toggle tag on client mode
    Toggle,
    /// move client to tag mode
    Move,
    /// toggle tag on tagset mode
=======
    /// setup mode to edit tagsets (unused in default config)
>>>>>>> c5a887ad
    Setup,
}

impl Default for Mode {
    fn default() -> Mode {
        Mode::Normal
    }
}

/// Generate a window manager config - colors, border width...
///
/// Here you can specify (or compute) the settings you want to have.
/// See the docs for `TilingArea` for more information.
pub fn generate_config() -> WmConfig {
    WmConfig {
        f_color: (0x0000, 0x5555, 0x7777), // this is #005577 (dwm cyan)
        u_color: (0x0000, 0x0000, 0x0000), // and this is #000000 (black)
        border_width: 1,
    }
}

/// Setup datastructures for the window manager.
///
/// This includes keybindings, default tag stack and matching.
pub fn setup_wm(wm: &mut Wm) {
    // keybindings
    let modkey = MOD4;
    wm.setup_bindings(vec![
        // focus n'th-tagset - modkey+[1-9]
        bind!(10, modkey, Mode::Normal, push_tagset!(0;; current_tagset)),
        bind!(11, modkey, Mode::Normal, push_tagset!(1;; current_tagset)),
        bind!(12, modkey, Mode::Normal, push_tagset!(2;; current_tagset)),
        bind!(13, modkey, Mode::Normal, push_tagset!(3;; current_tagset)),
        bind!(14, modkey, Mode::Normal, push_tagset!(4;; current_tagset)),
        bind!(15, modkey, Mode::Normal, push_tagset!(5;; current_tagset)),
        bind!(16, modkey, Mode::Normal, push_tagset!(6;; current_tagset)),
        bind!(17, modkey, Mode::Normal, push_tagset!(7;; current_tagset)),
        bind!(18, modkey, Mode::Normal, push_tagset!(8;; current_tagset)),
        // toggle tags on current client - modkey+[1-6]
        bind!(10, modkey, Mode::Toggle, toggle_tag!(Tag::Web)),
        bind!(11, modkey, Mode::Toggle, toggle_tag!(Tag::Marks)),
        bind!(12, modkey, Mode::Toggle, toggle_tag!(Tag::Chat)),
        bind!(13, modkey, Mode::Toggle, toggle_tag!(Tag::Org)),
        bind!(14, modkey, Mode::Toggle, toggle_tag!(Tag::Media)),
        bind!(15, modkey, Mode::Toggle, toggle_tag!(Tag::Logs)),
        bind!(16, modkey, Mode::Toggle, toggle_tag!(Tag::Mon)),
        // move client to tags - modkey+[1-6]
        bind!(10, modkey, Mode::Move, move_to_tag!(Tag::Web)),
        bind!(11, modkey, Mode::Move, move_to_tag!(Tag::Marks)),
        bind!(12, modkey, Mode::Move, move_to_tag!(Tag::Chat)),
        bind!(13, modkey, Mode::Move, move_to_tag!(Tag::Org)),
        bind!(14, modkey, Mode::Move, move_to_tag!(Tag::Media)),
        bind!(15, modkey, Mode::Move, move_to_tag!(Tag::Logs)),
        bind!(16, modkey, Mode::Move, move_to_tag!(Tag::Mon)),
        // toggle tags on current tagset - modkey+[1-6]
        bind!(10, modkey, Mode::Setup,
              toggle_show_tag!(Tag::Web;; current_tagset)),
        bind!(11, modkey, Mode::Setup,
              toggle_show_tag!(Tag::Marks;; current_tagset)),
        bind!(12, modkey, Mode::Setup,
              toggle_show_tag!(Tag::Chat;; current_tagset)),
        bind!(13, modkey, Mode::Setup,
              toggle_show_tag!(Tag::Org;; current_tagset)),
        bind!(14, modkey, Mode::Setup,
              toggle_show_tag!(Tag::Media;; current_tagset)),
        bind!(15, modkey, Mode::Setup,
              toggle_show_tag!(Tag::Logs;; current_tagset)),
        bind!(16, modkey, Mode::Setup,
              toggle_show_tag!(Tag::Mon;; current_tagset)),
        // quit the window manager - modkey+CTRL+q
        bind!(24, modkey+CTRL, Mode::Normal, |_, _| {
            let _ = Command::new("killall")
                .arg("lemonbar")
                .spawn();
            WmCommand::Quit
        }),
        // spawn alarm/reminder notification with a delay - modkey+q
        bind!(24, modkey, Mode::Normal, |_, _| exec_script("alarm.zsh", &[])),
        // spawn custom dmenu - modkey+w
        bind!(25, modkey, Mode::Normal, |_, _| exec_script("menu.sh", &[])),
        // spawn dmenu_run - modkey+SHIFT-w
        bind!(25, modkey+SHIFT, Mode::Normal, |_, _|
              exec_command("dmenu_run", &["-y", "20"])),
        // spawn password manager script for dmenu - modkey+e
        bind!(26, modkey, Mode::Normal, |_, _| exec_script("pass.sh", &[])),
        // switch to normal mode - modkey+r
        bind!(27, modkey, Mode::Toggle, |_, _| {
            write_mode("NORMAL");
            WmCommand::ModeSwitch(Mode::Normal)
        }),
        bind!(27, modkey, Mode::Move, |_, _| {
            write_mode("NORMAL");
            WmCommand::ModeSwitch(Mode::Normal)
        }),
        bind!(27, modkey, Mode::Setup, |_, _| {
            write_mode("NORMAL");
            WmCommand::ModeSwitch(Mode::Normal)
        }),
        // switch to toggle mode - modkey+t
        bind!(28, modkey, Mode::Normal, |_, _| {
            write_mode("TOGGLE");
            WmCommand::ModeSwitch(Mode::Toggle)
        }),
        bind!(28, modkey, Mode::Move, |_, _| {
            write_mode("TOGGLE");
            WmCommand::ModeSwitch(Mode::Toggle)
        }),
        bind!(28, modkey, Mode::Setup, |_, _| {
            write_mode("TOGGLE");
            WmCommand::ModeSwitch(Mode::Toggle)
        }),
        // switch to move mode - modkey+z
        bind!(29, modkey, Mode::Normal, |_, _| {
            write_mode("MOVE");
            WmCommand::ModeSwitch(Mode::Move)
        }),
        bind!(29, modkey, Mode::Toggle, |_, _| {
            write_mode("MOVE");
            WmCommand::ModeSwitch(Mode::Move)
        }),
        bind!(29, modkey, Mode::Setup, |_, _| {
            write_mode("MOVE");
            WmCommand::ModeSwitch(Mode::Move)
        }),
        // switch to setup mode - modkey+u
        bind!(30, modkey, Mode::Normal, |_, _| {
            write_mode("SETUP");
            WmCommand::ModeSwitch(Mode::Setup)
        }),
        bind!(30, modkey, Mode::Toggle, |_, _| {
            write_mode("SETUP");
            WmCommand::ModeSwitch(Mode::Setup)
        }),
        bind!(30, modkey, Mode::Move, |_, _| {
            write_mode("SETUP");
            WmCommand::ModeSwitch(Mode::Setup)
        }),
        // spawn a terminal - modkey+i
        bind!(31, modkey, Mode::Normal, |_, _| exec_command("termite", &[])),
        // spawn an agenda notification - modkey+o
        bind!(32, modkey, Mode::Normal, |_, _| exec_script("org.sh", &[])),
        // spawn a weather notification - modkey+p
        bind!(33, modkey, Mode::Normal, |_, _| exec_script("weather.sh", &[])),
        // spawn a pomodoro timer notification - modkey+[SHIFT,CTRL]+ü
        bind!(34, modkey, Mode::Normal, |_, _| exec_script("pom.sh", &["-i"])),
        bind!(34, modkey+SHIFT, Mode::Normal, |_, _| exec_script("pom.sh", &["-p"])),
        bind!(34, modkey+CTRL, Mode::Normal, |_, _| exec_script("pom.sh", &["-t"])),
        // reset focus (in case bad things happened)
        bind!(35, modkey, Mode::Normal, |_, _| WmCommand::Focus),
        // lock screen - modkey+s
        bind!(39, modkey, Mode::Normal, |_, _| exec_script("slock.sh", &[])),
        // shutdown system - modkey+CTRL+s
        bind!(39, modkey+CTRL, Mode::Normal, |_, _|
              exec_command("sudo", &["shutdown", "-h", "now"])),
        // go back in tagset history - modkey+g
        bind!(42, modkey, Mode::Normal, |c, s| {
            if s.tag_stack_mut().view_prev() {
                println!("{}", current_tagset(c, s));
                WmCommand::Redraw
            } else {
                WmCommand::NoCommand
            }
        }),
        // focus windows by direction or order - modkey+[hjkl+-]
        bind!(43, modkey, Mode::Normal, focus!(ClientSet::focus_left)),
        bind!(44, modkey, Mode::Normal, focus!(ClientSet::focus_bottom)),
        bind!(45, modkey, Mode::Normal, focus!(ClientSet::focus_top)),
        bind!(46, modkey, Mode::Normal, focus!(ClientSet::focus_right)),
        bind!(35, modkey, Mode::Normal, focus!(ClientSet::focus_next)),
        bind!(61, modkey, Mode::Normal, focus!(ClientSet::focus_prev)),
        // swap windows by direction or order - modkey+SHIFT+[hjkl+-]
        bind!(43, modkey+SHIFT, Mode::Normal, swap!(ClientSet::swap_left)),
        bind!(44, modkey+SHIFT, Mode::Normal, swap!(ClientSet::swap_bottom)),
        bind!(45, modkey+SHIFT, Mode::Normal, swap!(ClientSet::swap_top)),
        bind!(46, modkey+SHIFT, Mode::Normal, swap!(ClientSet::swap_right)),
        bind!(35, modkey+SHIFT, Mode::Normal, swap!(ClientSet::swap_next)),
        bind!(61, modkey+SHIFT, Mode::Normal, swap!(ClientSet::swap_prev)),
        // change layout attributes - modkey+CTRL+[jk]
        bind!(44, modkey+CTRL, Mode::Normal, edit_layout!(
                LayoutMessage::MasterFactorRel(-5),
                LayoutMessage::ColumnRel(-1))),
        bind!(45, modkey+CTRL, Mode::Normal, edit_layout!(
                LayoutMessage::MasterFactorRel(5),
                LayoutMessage::ColumnRel(1))),
        // change work tagset - modkey+CTRL+[hl]
        bind!(43, modkey+CTRL, Mode::Normal, |c, s| {
            let res = if let Some(&Tag::Work(n)) =
                s.tag_stack().current().and_then(|s| s.tags.iter().next()) {
                s.tag_stack_mut().current_mut().map(|mut s| {
                    s.tags.remove(&Tag::Work(n));
                    s.tags.insert(Tag::Work(n.saturating_sub(1)));
                });
                WmCommand::Redraw
            } else {
                WmCommand::NoCommand
            };
            if res == WmCommand::Redraw {
                println!("{}", current_tagset(c, s));
            }
            res
        }),
        bind!(46, modkey+CTRL, Mode::Normal, |c, s| {
            let res = if let Some(&Tag::Work(n)) =
                s.tag_stack().current().and_then(|s| s.tags.iter().next()) {
                s.tag_stack_mut().current_mut().map(|mut s| {
                    s.tags.remove(&Tag::Work(n));
                    s.tags.insert(Tag::Work(n.saturating_add(1)));
                });
                WmCommand::Redraw
            } else {
                WmCommand::NoCommand
            };
            if res == WmCommand::Redraw {
                println!("{}", current_tagset(c, s));
            }
            res
        }),
        // move a client to an adjacent work tagset - modkey+CTRL+SHIFT+[hl]
        bind!(43, modkey+CTRL+SHIFT, Mode::Normal, |c, s|
            if let Some(&Tag::Work(n)) =
                s.tag_stack().current().and_then(|s| s.tags.iter().next()) {
                s.tag_stack()
                    .current()
                    .and_then(|t| c.get_focused_window(&t.tags))
                    .and_then(|w| c.update_client(w, |mut cl| {
                        cl.set_tags(&[Tag::Work(n.saturating_sub(1))]);
                        WmCommand::Redraw
                    }))
                    .unwrap_or(WmCommand::NoCommand)
            } else {
                WmCommand::NoCommand
            }
        ),
        bind!(46, modkey+CTRL+SHIFT, Mode::Normal, |c, s|
            if let Some(&Tag::Work(n)) =
                s.tag_stack().current().and_then(|s| s.tags.iter().next()) {
                s.tag_stack()
                    .current()
                    .and_then(|t| c.get_focused_window(&t.tags))
                    .and_then(|w| c.update_client(w, |mut cl| {
                        cl.set_tags(&[Tag::Work(n.saturating_add(1))]);
                        WmCommand::Redraw
                    }))
                    .unwrap_or(WmCommand::NoCommand)
            } else {
                WmCommand::NoCommand
            }
        ),
        // warp the mouse pointer out of the way - modkey+y
        bind!(52, modkey, Mode::Normal, |_, _|
              exec_command("swarp", &["0", "768"])),
        // kill current client - modkey+SHIFT+c
        bind!(54, modkey+SHIFT, Mode::Normal, |c, s| s
            .tag_stack()
            .current()
            .and_then(|t| c.get_focused_window(&t.tags))
            .map(WmCommand::Kill)
            .unwrap_or(WmCommand::NoCommand)
        ),
        // volume controls - XF86Audio{Mute,{Raise,Lower}Volume}
        bind!(121, 0, Mode::Normal, |_, _|
              exec_script("volume.sh", &["toggle"])),
        bind!(122, 0, Mode::Normal, |_, _| exec_script("volume.sh", &["5%-"])),
        bind!(123, 0, Mode::Normal, |_, _| exec_script("volume.sh", &["5%+"])),
        // backlight controls - XF86MonBrightness{Down,Up}
        bind!(232, 0, Mode::Normal, |_, _|
              exec_command("xbacklight", &["-dec", "5"])),
        bind!(233, 0, Mode::Normal, |_, _|
              exec_command("xbacklight", &["-inc", "5"])),
    ]);
    // default tag stack
    wm.setup_tags({
        let tagsets = vec![
            TagSet::new(set![Tag::Web, Tag::Marks], VStack {
                master_factor: 75,
                inverted: false,
                fixed: true,
            }),
            TagSet::new(set![Tag::Work(0)], VStack::default()),
            TagSet::new(set![Tag::Chat], HStack {
                master_factor: 75,
                inverted: true,
                fixed: false,
            }),
            TagSet::new(set![Tag::Org], VStack::default()),
            TagSet::new(set![Tag::Media], Monocle::default()),
            TagSet::new(set![Tag::Logs, Tag::Mon], HStack {
                master_factor: 75,
                inverted: true,
                fixed: false,
            })
        ];
        TagStack::from_presets(tagsets, 1)
    });
    // matching function deciding upon client placement
    wm.setup_matching(Box::new(
        |props, screens| if props.name == "Mozilla Firefox" {
            Some((set![Tag::Web], false))
        } else if props.class.contains(&String::from("uzbl-core")) {
            Some((set![Tag::Web], true))
        } else if props.class.contains(&String::from("Marks")) {
            Some((set![Tag::Marks], true))
        } else if props.class.contains(&String::from("Chat")) {
            Some((set![Tag::Chat], true))
        } else if props.class.contains(&String::from("Org")) {
            Some((set![Tag::Org], true))
        } else if props.class.contains(&String::from("mpv")) {
            Some((set![Tag::Media], true))
        } else if props.class.contains(&String::from("Mon")) {
            Some((set![Tag::Mon], true))
        } else {
            screens.tag_stack().current().map(|t| (t.tags.clone(), true))
        }
    ));
    // matching function deciding upon screen handling
    wm.setup_screen_matching(Box::new(|screen, _, index| {
        if index == 0 && screen.area.offset_y == 0 {
            screen.area.offset_y += 20;
            screen.area.height -= 20;
        }
    }));
}

fn write_mode(mode: &str) {
    if let Some(path) = home_dir()
        .map(|mut dir| {
            dir.push("tmp");
            dir.push("mode_fifo");
            dir.into_os_string()
        }) {
        if let Ok(mut f) = File::create(path) {
            let _ = writeln!(f, "{}", mode);
        }
    }
}

fn exec_script(script: &str, args: &[&str]) -> WmCommand {
    let _ = home_dir()
        .map(|mut dir| {
            dir.push("dotfiles");
            dir.push("scripts");
            dir.push(script);
            Command::new(dir.into_os_string())
                .args(args)
                .stdout(Stdio::null())
                .stderr(Stdio::null())
                .spawn()
        });
    WmCommand::NoCommand
}

fn exec_command(command: &str, args: &[&str]) -> WmCommand {
    let _ = Command::new(command)
        .args(args)
        .stdout(Stdio::null())
        .stderr(Stdio::null())
        .spawn();
    WmCommand::NoCommand
}<|MERGE_RESOLUTION|>--- conflicted
+++ resolved
@@ -95,15 +95,11 @@
 pub enum Mode {
     /// normal mode doing normal stuff
     Normal,
-<<<<<<< HEAD
     /// toggle tag on client mode
     Toggle,
     /// move client to tag mode
     Move,
     /// toggle tag on tagset mode
-=======
-    /// setup mode to edit tagsets (unused in default config)
->>>>>>> c5a887ad
     Setup,
 }
 
@@ -296,14 +292,16 @@
                     s.tags.remove(&Tag::Work(n));
                     s.tags.insert(Tag::Work(n.saturating_sub(1)));
                 });
+                true
+            } else {
+                false
+            };
+            if res {
+                println!("{}", current_tagset(c, s));
                 WmCommand::Redraw
             } else {
                 WmCommand::NoCommand
-            };
-            if res == WmCommand::Redraw {
-                println!("{}", current_tagset(c, s));
             }
-            res
         }),
         bind!(46, modkey+CTRL, Mode::Normal, |c, s| {
             let res = if let Some(&Tag::Work(n)) =
@@ -312,14 +310,16 @@
                     s.tags.remove(&Tag::Work(n));
                     s.tags.insert(Tag::Work(n.saturating_add(1)));
                 });
+                true
+            } else {
+                false
+            };
+            if res {
+                println!("{}", current_tagset(c, s));
                 WmCommand::Redraw
             } else {
                 WmCommand::NoCommand
-            };
-            if res == WmCommand::Redraw {
-                println!("{}", current_tagset(c, s));
             }
-            res
         }),
         // move a client to an adjacent work tagset - modkey+CTRL+SHIFT+[hl]
         bind!(43, modkey+CTRL+SHIFT, Mode::Normal, |c, s|
