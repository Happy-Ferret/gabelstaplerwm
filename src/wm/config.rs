//! # Configuration module for gabelstaplerwm
//! This module is intended to be edited by the user in order to customize
//! the software and adjust it to his or her needs. You can edit the enums
//! freely, but you need to keep the functions already declared, as well as
//! trait instances which are derived or implemented, though you can change
//! the implementations of the `Default` trait. All other edits are welcome
//! as well, but chances are you 
//!
//! * don't need them to customize your wm.
//! * should consider contributing your changes back instead, as it seems to be
//!   a more involved and complex feature that you are working on.
//!
//! But feel free to do otherwise if you wish.
<<<<<<< HEAD
use std::env::home_dir;
use std::fmt;
use std::fs::File;
use std::io::prelude::*;
use std::process::{Command, Stdio};
=======
use std::collections::BTreeSet;
use std::fmt;
use std::process::Command;
>>>>>>> 85f0e7ff

use wm::client::{TagSet, TagStack, ClientSet, current_tagset};
use wm::kbd::*;

use wm::layout::{ScreenSize,LayoutMessage};
use wm::layout::monocle::Monocle;
use wm::layout::stack::{HStack,VStack};

use wm::window_system::{Wm, WmConfig, WmCommand};

/// All tags used by `gabelstaplerwm`
///
/// Tags are symbolic identifiers by which you can classify your clients.
/// Each window has one or more tags, and you can display zero or more tags.
/// This means that all windows having at least one of the tags of the
/// *tagset* to be displayed attached get displayed.
#[derive(Clone, Debug, PartialEq, Eq, Hash, PartialOrd, Ord)]
pub enum Tag {
    /// the web tag - for browsers and stuff
    Web,
    /// the bookmarks tag
    Marks,
    /// "unlimited" number of work tags
    Work(u8),
    /// the media tag - movies, music apps etc. go here
    Media,
    /// the chat tag - for IRC and IM
    Chat,
    /// the log tag - for log viewing
    Logs,
    /// the monitoring tag - for htop & co.
    Mon,
}

impl Default for Tag {
    fn default() -> Tag {
        Tag::Work(0)
    }
}

impl fmt::Display for Tag {
    fn fmt(&self, f: &mut fmt::Formatter) -> fmt::Result {
        if let Tag::Work(n) = *self {
            write!(f, "work/{}", n)
        } else {
            write!(f, "{}", match *self {
                Tag::Web => "web",
                Tag::Marks => "marks",
                Tag::Media => "media",
                Tag::Chat => "chat",
                Tag::Logs => "logs",
                Tag::Mon => "mon",
                _ => "",
            })
        }
    }
}

/// All keyboard modes used by `gabelstaplerwm`-
///
/// A mode represents the active set of keybindings and/or their functionality.
/// This works like the vim editor: different keybindings get triggered in
/// different modes, even if the same keys are pressed.
///
/// # Limitations
/// Be aware that currently, `gabelstaplerwm` grabs the key combinations
/// globally during setup. This allows for overlapping keybindings in different
/// modes, but passing a key combination once grabbed to apps depending on mode
/// is currently impossible. This can be lifted in the future, if we decide to
/// regrab on every mode change, but that's a rather expensive operation, given
/// the currrent, `HashMap`-based design.
#[derive(Clone, Copy, Debug, PartialEq, Eq, Hash)]
pub enum Mode {
    /// normal mode doing normal stuff
    Normal,
    /// toggle tag on client mode
    Toggle,
    /// move client to tag mode
    Move,
    /// toggle tag on tagset mode
    Setup,
}

impl Default for Mode {
    fn default() -> Mode {
        Mode::Normal
    }
}

/// Generate a window manager config - colors, border width...
///
/// Here you can specify (or compute) the settings you want to have.
/// See the docs for `ScreenSize` for more information.
pub fn generate_config() -> WmConfig {
    WmConfig {
        f_color: (0x0000, 0x5555, 0x7777), // this is #005577 (dwm cyan)
        u_color: (0x0000, 0x0000, 0x0000), // and this is #000000 (black)
        border_width: 1,
        screen: ScreenSize {
            offset_x: 0,
            offset_y: 20,
            width: 1366,
            height: 768,
        },
    }
}

/// Setup datastructures for the window manager.
///
/// This includes keybindings, default tag stack and matching.
pub fn setup_wm(wm: &mut Wm) {
    // keybindings
    let modkey = MOD4;
    wm.setup_bindings(vec![
        // focus n'th-tagset - modkey+[1-9]
        bind!(10, modkey, Mode::Normal, push_tagset!(0;; current_tagset)),
        bind!(11, modkey, Mode::Normal, push_tagset!(1;; current_tagset)),
        bind!(12, modkey, Mode::Normal, push_tagset!(2;; current_tagset)),
        bind!(13, modkey, Mode::Normal, push_tagset!(3;; current_tagset)),
        bind!(14, modkey, Mode::Normal, push_tagset!(4;; current_tagset)),
        bind!(15, modkey, Mode::Normal, push_tagset!(5;; current_tagset)),
        bind!(16, modkey, Mode::Normal, push_tagset!(6;; current_tagset)),
        bind!(17, modkey, Mode::Normal, push_tagset!(7;; current_tagset)),
        bind!(18, modkey, Mode::Normal, push_tagset!(8;; current_tagset)),
        // toggle tags on current client - modkey+[1-6]
        bind!(10, modkey, Mode::Toggle, toggle_tag!(Tag::Web)),
        bind!(11, modkey, Mode::Toggle, toggle_tag!(Tag::Marks)),
        bind!(12, modkey, Mode::Toggle, toggle_tag!(Tag::Chat)),
        bind!(13, modkey, Mode::Toggle, toggle_tag!(Tag::Media)),
        bind!(14, modkey, Mode::Toggle, toggle_tag!(Tag::Logs)),
        bind!(15, modkey, Mode::Toggle, toggle_tag!(Tag::Mon)),
        // move client to tags - modkey+[1-6]
        bind!(10, modkey, Mode::Move, move_to_tag!(Tag::Web)),
        bind!(11, modkey, Mode::Move, move_to_tag!(Tag::Marks)),
        bind!(12, modkey, Mode::Move, move_to_tag!(Tag::Chat)),
        bind!(13, modkey, Mode::Move, move_to_tag!(Tag::Media)),
        bind!(14, modkey, Mode::Move, move_to_tag!(Tag::Logs)),
        bind!(15, modkey, Mode::Move, move_to_tag!(Tag::Mon)),
        // toggle tags on current tagset - modkey+[1-6]
        bind!(10, modkey, Mode::Setup,
              toggle_show_tag!(Tag::Web;; current_tagset)),
        bind!(11, modkey, Mode::Setup,
              toggle_show_tag!(Tag::Marks;; current_tagset)),
        bind!(12, modkey, Mode::Setup,
              toggle_show_tag!(Tag::Chat;; current_tagset)),
        bind!(13, modkey, Mode::Setup,
              toggle_show_tag!(Tag::Media;; current_tagset)),
        bind!(14, modkey, Mode::Setup,
              toggle_show_tag!(Tag::Logs;; current_tagset)),
        bind!(15, modkey, Mode::Setup,
              toggle_show_tag!(Tag::Mon;; current_tagset)),
        // quit the window manager - modkey+CTRL+q
        bind!(24, modkey+CTRL, Mode::Normal, |_, _| {
            let _ = Command::new("killall")
                .arg("lemonbar")
                .spawn();
            WmCommand::Quit
        }),
        // spawn alarm/reminder notification with a delay - modkey+q
        bind!(24, modkey, Mode::Normal, |_, _| exec_script("alarm.zsh", &[])),
        // spawn custom dmenu - modkey+w
        bind!(25, modkey, Mode::Normal, |_, _| exec_script("menu.sh", &[])),
        // spawn dmenu_run - modkey+SHIFT-w
        bind!(25, modkey+SHIFT, Mode::Normal, |_, _|
              exec_command("dmenu_run", &["-y", "20"])),
        // spawn password manager script for dmenu - modkey+e
        bind!(26, modkey, Mode::Normal, |_, _| exec_script("pass.sh", &[])),
        // switch to normal mode - modkey+r
        bind!(27, modkey, Mode::Toggle, |_, _| {
            write_mode("NORMAL");
            WmCommand::ModeSwitch(Mode::Normal)
        }),
        bind!(27, modkey, Mode::Move, |_, _| {
            write_mode("NORMAL");
            WmCommand::ModeSwitch(Mode::Normal)
        }),
        bind!(27, modkey, Mode::Setup, |_, _| {
            write_mode("NORMAL");
            WmCommand::ModeSwitch(Mode::Normal)
        }),
        // switch to toggle mode - modkey+t
        bind!(28, modkey, Mode::Normal, |_, _| {
            write_mode("TOGGLE");
            WmCommand::ModeSwitch(Mode::Toggle)
        }),
        bind!(28, modkey, Mode::Move, |_, _| {
            write_mode("TOGGLE");
            WmCommand::ModeSwitch(Mode::Toggle)
        }),
        bind!(28, modkey, Mode::Setup, |_, _| {
            write_mode("TOGGLE");
            WmCommand::ModeSwitch(Mode::Toggle)
        }),
        // switch to move mode - modkey+z
        bind!(29, modkey, Mode::Normal, |_, _| {
            write_mode("MOVE");
            WmCommand::ModeSwitch(Mode::Move)
        }),
        bind!(29, modkey, Mode::Toggle, |_, _| {
            write_mode("MOVE");
            WmCommand::ModeSwitch(Mode::Move)
        }),
        bind!(29, modkey, Mode::Setup, |_, _| {
            write_mode("MOVE");
            WmCommand::ModeSwitch(Mode::Move)
        }),
        // switch to setup mode - modkey+u
        bind!(30, modkey, Mode::Normal, |_, _| {
            write_mode("SETUP");
            WmCommand::ModeSwitch(Mode::Setup)
        }),
        bind!(30, modkey, Mode::Toggle, |_, _| {
            write_mode("SETUP");
            WmCommand::ModeSwitch(Mode::Setup)
        }),
        bind!(30, modkey, Mode::Move, |_, _| {
            write_mode("SETUP");
            WmCommand::ModeSwitch(Mode::Setup)
        }),
        // spawn a terminal - modkey+i
        bind!(31, modkey, Mode::Normal, |_, _| exec_command("termite", &[])),
        // spawn an agenda notification - modkey+o
        bind!(32, modkey, Mode::Normal, |_, _| exec_script("org.sh", &[])),
        // spawn a weather notification - modkey+p
        bind!(33, modkey, Mode::Normal, |_, _| exec_script("weather.sh", &[])),
        // lock screen - modkey+s
        bind!(39, modkey, Mode::Normal, |_, _| exec_command("slock", &[])),
        // shutdown system - modkey+CTRL+s
        bind!(39, modkey+CTRL, Mode::Normal, |_, _|
              exec_command("sudo", &["shutdown", "-h", "now"])),
        // go back in tagset history - modkey+g
        bind!(42, modkey, Mode::Normal, |c, s| {
            if s.view_prev() {
                println!("{}", current_tagset(c, s));
                WmCommand::Redraw
            } else {
                WmCommand::NoCommand
            }
        }),
        // focus windows by direction or order - modkey+[hjkl+-]
        bind!(43, modkey, Mode::Normal, focus!(ClientSet::focus_left)),
        bind!(44, modkey, Mode::Normal, focus!(ClientSet::focus_bottom)),
        bind!(45, modkey, Mode::Normal, focus!(ClientSet::focus_top)),
        bind!(46, modkey, Mode::Normal, focus!(ClientSet::focus_right)),
        bind!(35, modkey, Mode::Normal, focus!(ClientSet::focus_next)),
        bind!(61, modkey, Mode::Normal, focus!(ClientSet::focus_prev)),
        // swap windows by direction or order - modkey+SHIFT+[hjkl+-]
        bind!(43, modkey+SHIFT, Mode::Normal, swap!(ClientSet::swap_left)),
        bind!(44, modkey+SHIFT, Mode::Normal, swap!(ClientSet::swap_bottom)),
        bind!(45, modkey+SHIFT, Mode::Normal, swap!(ClientSet::swap_top)),
        bind!(46, modkey+SHIFT, Mode::Normal, swap!(ClientSet::swap_right)),
        bind!(35, modkey+SHIFT, Mode::Normal, swap!(ClientSet::swap_next)),
        bind!(61, modkey+SHIFT, Mode::Normal, swap!(ClientSet::swap_prev)),
        // change layout attributes - modkey+CTRL+[jk]
        bind!(44, modkey+CTRL, Mode::Normal, edit_layout!(
                LayoutMessage::MasterFactorRel(-5),
                LayoutMessage::ColumnRel(-1))),
        bind!(45, modkey+CTRL, Mode::Normal, edit_layout!(
                LayoutMessage::MasterFactorRel(5),
                LayoutMessage::ColumnRel(1))),
        // change work tagset - modkey+CTRL+[hl]
        bind!(43, modkey+CTRL, Mode::Normal, |c, s| {
            let res = if let Some(&mut [Tag::Work(ref mut n), ..]) =
                s.current_mut().map(|s| s.tags.as_mut_slice()) {
                *n = n.saturating_sub(1);
                WmCommand::Redraw
            } else {
                WmCommand::NoCommand
            };
            if res == WmCommand::Redraw {
                println!("{}", current_tagset(c, s));
            }
            res
        }),
        bind!(46, modkey+CTRL, Mode::Normal, |c, s| {
            let res = if let Some(&mut [Tag::Work(ref mut n), ..]) =
                s.current_mut().map(|s| s.tags.as_mut_slice()) {
                *n = n.saturating_add(1);
                WmCommand::Redraw
            } else {
                WmCommand::NoCommand
            };
            if res == WmCommand::Redraw {
                println!("{}", current_tagset(c, s));
            }
            res
        }),
        // move a client to an adjacent work tagset - modkey+CTRL+SHIFT+[hl]
        bind!(43, modkey+CTRL+SHIFT, Mode::Normal, |c, s|
            if let Some(&[Tag::Work(ref n), ..]) =
                s.current().map(|s| s.tags.as_slice()) {
                s.current()
                    .and_then(|t| c.get_focused_window(&t.tags))
                    .and_then(|w| c.update_client(w, |mut cl| {
                        cl.set_tags(&[Tag::Work(n.saturating_sub(1))]);
                        WmCommand::Redraw
                    }))
                    .unwrap_or(WmCommand::NoCommand)
            } else {
                WmCommand::NoCommand
            }
        ),
        bind!(46, modkey+CTRL+SHIFT, Mode::Normal, |c, s|
            if let Some(&[Tag::Work(ref n), ..]) =
                s.current().map(|s| s.tags.as_slice()) {
                s.current()
                    .and_then(|t| c.get_focused_window(&t.tags))
                    .and_then(|w| c.update_client(w, |mut cl| {
                        cl.set_tags(&[Tag::Work(n.saturating_add(1))]);
                        WmCommand::Redraw
                    }))
                    .unwrap_or(WmCommand::NoCommand)
            } else {
                WmCommand::NoCommand
            }
        ),
        // warp the mouse pointer out of the way - modkey+y
        bind!(52, modkey, Mode::Normal, |_, _|
              exec_command("swarp", &["0", "768"])),
        // kill current client - modkey+SHIFT+c
        bind!(54, modkey+SHIFT, Mode::Normal, |c, s| s
            .current()
            .and_then(|t| c.get_focused_window(&t.tags))
            .map(WmCommand::Kill)
            .unwrap_or(WmCommand::NoCommand)
        ),
        // volume controls - XF86Audio{Mute,{Raise,Lower}Volume}
        bind!(121, 0, Mode::Normal, |_, _|
              exec_script("volume.sh", &["toggle"])),
        bind!(122, 0, Mode::Normal, |_, _| exec_script("volume.sh", &["5%-"])),
        bind!(123, 0, Mode::Normal, |_, _| exec_script("volume.sh", &["5%+"])),
        // backlight controls - XF86MonBrightness{Down,Up}
        bind!(232, 0, Mode::Normal, |_, _|
              exec_command("xbacklight", &["-dec", "5"])),
        bind!(233, 0, Mode::Normal, |_, _|
              exec_command("xbacklight", &["-inc", "5"])),
    ]);
    // default tag stack
<<<<<<< HEAD
    wm.setup_tags(
        TagStack::from_presets(
            vec![
                TagSet::new(vec![Tag::Web, Tag::Marks], VStack {
                    master_factor: 75,
                    inverted: false,
                    fixed: true,
                }),
                TagSet::new(vec![Tag::Work(0)], VStack::default()),
                TagSet::new(vec![Tag::Chat], HStack {
                    master_factor: 75,
                    inverted: true,
                    fixed: false,
                }),
                TagSet::new(vec![Tag::Media], Monocle::default()),
                TagSet::new(vec![Tag::Logs, Tag::Mon], HStack {
                    master_factor: 75,
                    inverted: true,
                    fixed: false,
                }),
            ], 1
        )
    );
    // matching function deciding upon client placement
    wm.setup_matching(Box::new(
        |props| if props.name == "Mozilla Firefox" {
            Some((vec![Tag::Web], true))
        } else if props.class.contains(&String::from("uzbl-core")) {
            Some((vec![Tag::Web], true))
        } else if props.class.contains(&String::from("Marks")) {
            Some((vec![Tag::Marks], false))
        } else if props.class.contains(&String::from("Chat")) {
            Some((vec![Tag::Chat], false))
        } else if props.class.contains(&String::from("mpv")) {
            Some((vec![Tag::Media], false))
        } else if props.class.contains(&String::from("Mon")) {
            Some((vec![Tag::Mon], false))
=======
    wm.setup_tags({
        let tagsets = vec![
            TagSet::new(set![Tag::Web], DStack::default()),
            TagSet::new(set![Tag::Work2], VStack::default()),
            TagSet::new(set![Tag::Work3], VStack::default()),
            TagSet::new(set![Tag::Work4], Spiral::default()),
            TagSet::new(set![Tag::Work5], Grid::default()),
            TagSet::new(set![Tag::Media], Monocle::default()),
            TagSet::new(set![Tag::Chat], HStack::default()),
            TagSet::new(set![Tag::Logs], HStack::default()),
            TagSet::new(set![Tag::Mon], HStack::default())
        ];
        TagStack::from_presets(tagsets, 1)
    });
    // matching function deciding upon client placement
    wm.setup_matching(Box::new(
        |props| if props.name == "Mozilla Firefox" {
            Some((set![Tag::Web], true))
>>>>>>> 85f0e7ff
        } else {
            None
        }
    ));
}

fn write_mode(mode: &str) {
    if let Some(path) = home_dir()
        .map(|mut dir| {
            dir.push("tmp");
            dir.push("mode_fifo");
            dir.into_os_string()
        }) {
        if let Ok(mut f) = File::create(path) {
            let _ = writeln!(f, "{}", mode);
        }
    }
}

fn exec_script(script: &str, args: &[&str]) -> WmCommand {
    let _ = home_dir()
        .map(|mut dir| {
            dir.push("dotfiles");
            dir.push("scripts");
            dir.push(script);
            Command::new(dir.into_os_string())
                .args(args)
                .stdout(Stdio::null())
                .stderr(Stdio::null())
                .spawn()
        });
    WmCommand::NoCommand
}

fn exec_command(command: &str, args: &[&str]) -> WmCommand {
    let _ = Command::new(command)
        .args(args)
        .stdout(Stdio::null())
        .stderr(Stdio::null())
        .spawn();
    WmCommand::NoCommand
}<|MERGE_RESOLUTION|>--- conflicted
+++ resolved
@@ -11,17 +11,12 @@
 //!   a more involved and complex feature that you are working on.
 //!
 //! But feel free to do otherwise if you wish.
-<<<<<<< HEAD
+use std::collections::BTreeSet;
 use std::env::home_dir;
 use std::fmt;
 use std::fs::File;
 use std::io::prelude::*;
 use std::process::{Command, Stdio};
-=======
-use std::collections::BTreeSet;
-use std::fmt;
-use std::process::Command;
->>>>>>> 85f0e7ff
 
 use wm::client::{TagSet, TagStack, ClientSet, current_tagset};
 use wm::kbd::*;
@@ -284,9 +279,12 @@
                 LayoutMessage::ColumnRel(1))),
         // change work tagset - modkey+CTRL+[hl]
         bind!(43, modkey+CTRL, Mode::Normal, |c, s| {
-            let res = if let Some(&mut [Tag::Work(ref mut n), ..]) =
-                s.current_mut().map(|s| s.tags.as_mut_slice()) {
-                *n = n.saturating_sub(1);
+            let res = if let Some(&Tag::Work(n)) =
+                s.current().and_then(|s| s.tags.iter().next()) {
+                s.current_mut().map(|mut s| {
+                    s.tags.remove(&Tag::Work(n));
+                    s.tags.insert(Tag::Work(n.saturating_sub(1)));
+                });
                 WmCommand::Redraw
             } else {
                 WmCommand::NoCommand
@@ -297,9 +295,12 @@
             res
         }),
         bind!(46, modkey+CTRL, Mode::Normal, |c, s| {
-            let res = if let Some(&mut [Tag::Work(ref mut n), ..]) =
-                s.current_mut().map(|s| s.tags.as_mut_slice()) {
-                *n = n.saturating_add(1);
+            let res = if let Some(&Tag::Work(n)) =
+                s.current().and_then(|s| s.tags.iter().next()) {
+                s.current_mut().map(|mut s| {
+                    s.tags.remove(&Tag::Work(n));
+                    s.tags.insert(Tag::Work(n.saturating_add(1)));
+                });
                 WmCommand::Redraw
             } else {
                 WmCommand::NoCommand
@@ -311,8 +312,8 @@
         }),
         // move a client to an adjacent work tagset - modkey+CTRL+SHIFT+[hl]
         bind!(43, modkey+CTRL+SHIFT, Mode::Normal, |c, s|
-            if let Some(&[Tag::Work(ref n), ..]) =
-                s.current().map(|s| s.tags.as_slice()) {
+            if let Some(&Tag::Work(n)) =
+                s.current().and_then(|s| s.tags.iter().next()) {
                 s.current()
                     .and_then(|t| c.get_focused_window(&t.tags))
                     .and_then(|w| c.update_client(w, |mut cl| {
@@ -325,8 +326,8 @@
             }
         ),
         bind!(46, modkey+CTRL+SHIFT, Mode::Normal, |c, s|
-            if let Some(&[Tag::Work(ref n), ..]) =
-                s.current().map(|s| s.tags.as_slice()) {
+            if let Some(&Tag::Work(n)) =
+                s.current().and_then(|s| s.tags.iter().next()) {
                 s.current()
                     .and_then(|t| c.get_focused_window(&t.tags))
                     .and_then(|w| c.update_client(w, |mut cl| {
@@ -360,56 +361,25 @@
               exec_command("xbacklight", &["-inc", "5"])),
     ]);
     // default tag stack
-<<<<<<< HEAD
-    wm.setup_tags(
-        TagStack::from_presets(
-            vec![
-                TagSet::new(vec![Tag::Web, Tag::Marks], VStack {
-                    master_factor: 75,
-                    inverted: false,
-                    fixed: true,
-                }),
-                TagSet::new(vec![Tag::Work(0)], VStack::default()),
-                TagSet::new(vec![Tag::Chat], HStack {
-                    master_factor: 75,
-                    inverted: true,
-                    fixed: false,
-                }),
-                TagSet::new(vec![Tag::Media], Monocle::default()),
-                TagSet::new(vec![Tag::Logs, Tag::Mon], HStack {
-                    master_factor: 75,
-                    inverted: true,
-                    fixed: false,
-                }),
-            ], 1
-        )
-    );
-    // matching function deciding upon client placement
-    wm.setup_matching(Box::new(
-        |props| if props.name == "Mozilla Firefox" {
-            Some((vec![Tag::Web], true))
-        } else if props.class.contains(&String::from("uzbl-core")) {
-            Some((vec![Tag::Web], true))
-        } else if props.class.contains(&String::from("Marks")) {
-            Some((vec![Tag::Marks], false))
-        } else if props.class.contains(&String::from("Chat")) {
-            Some((vec![Tag::Chat], false))
-        } else if props.class.contains(&String::from("mpv")) {
-            Some((vec![Tag::Media], false))
-        } else if props.class.contains(&String::from("Mon")) {
-            Some((vec![Tag::Mon], false))
-=======
     wm.setup_tags({
         let tagsets = vec![
-            TagSet::new(set![Tag::Web], DStack::default()),
-            TagSet::new(set![Tag::Work2], VStack::default()),
-            TagSet::new(set![Tag::Work3], VStack::default()),
-            TagSet::new(set![Tag::Work4], Spiral::default()),
-            TagSet::new(set![Tag::Work5], Grid::default()),
+            TagSet::new(set![Tag::Web, Tag::Marks], VStack {
+                master_factor: 75,
+                inverted: false,
+                fixed: true,
+            }),
+            TagSet::new(set![Tag::Work(0)], VStack::default()),
+            TagSet::new(set![Tag::Chat], HStack {
+                master_factor: 75,
+                inverted: true,
+                fixed: false,
+            }),
             TagSet::new(set![Tag::Media], Monocle::default()),
-            TagSet::new(set![Tag::Chat], HStack::default()),
-            TagSet::new(set![Tag::Logs], HStack::default()),
-            TagSet::new(set![Tag::Mon], HStack::default())
+            TagSet::new(set![Tag::Logs, Tag::Mon], HStack {
+                master_factor: 75,
+                inverted: true,
+                fixed: false,
+            })
         ];
         TagStack::from_presets(tagsets, 1)
     });
@@ -417,7 +387,16 @@
     wm.setup_matching(Box::new(
         |props| if props.name == "Mozilla Firefox" {
             Some((set![Tag::Web], true))
->>>>>>> 85f0e7ff
+        } else if props.class.contains(&String::from("uzbl-core")) {
+            Some((set![Tag::Web], true))
+        } else if props.class.contains(&String::from("Marks")) {
+            Some((set![Tag::Marks], false))
+        } else if props.class.contains(&String::from("Chat")) {
+            Some((set![Tag::Chat], false))
+        } else if props.class.contains(&String::from("mpv")) {
+            Some((set![Tag::Media], false))
+        } else if props.class.contains(&String::from("Mon")) {
+            Some((set![Tag::Mon], false))
         } else {
             None
         }
