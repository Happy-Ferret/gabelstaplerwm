--- conflicted
+++ resolved
@@ -380,21 +380,17 @@
     // matching function deciding upon client placement
     wm.setup_matching(Box::new(
         |props| if props.name == "Mozilla Firefox" {
-<<<<<<< HEAD
-            Some(vec![Tag::Web])
+            Some((vec![Tag::Web], true))
         } else if props.class.contains(&String::from("uzbl-core")) {
-            Some(vec![Tag::Web])
+            Some((vec![Tag::Web], true))
         } else if props.class.contains(&String::from("Marks")) {
-            Some(vec![Tag::Marks])
+            Some((vec![Tag::Marks], false))
         } else if props.class.contains(&String::from("Chat")) {
-            Some(vec![Tag::Chat])
+            Some((vec![Tag::Chat], false))
         } else if props.class.contains(&String::from("mpv")) {
-            Some(vec![Tag::Media])
+            Some((vec![Tag::Media], false))
         } else if props.class.contains(&String::from("Mon")) {
-            Some(vec![Tag::Mon])
-=======
-            Some((vec![Tag::Web], true))
->>>>>>> c68bec23
+            Some((vec![Tag::Mon], false))
         } else {
             None
         }
