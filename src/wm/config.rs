//! # Configuration module for gabelstaplerwm
//! This module is intended to be edited by the user in order to customize
//! the software and adjust it to his or her needs. You can edit the enums
//! freely, but you need to keep the functions already declared, as well as
//! trait instances which are derived or implemented, though you can change
//! the implementations of the `Default` trait. All other edits are welcome
//! as well, but chances are you 
//!
//! * don't need them to customize your wm.
//! * should consider contributing your changes back instead, as it seems to be
//!   a more involved and complex feature that you are working on.
//!
//! But feel free to do otherwise if you wish.
use std::collections::BTreeSet;
use std::env::home_dir;
use std::fmt;
use std::fs::File;
use std::io::prelude::*;
use std::process::{Command, Stdio};

use wm::client::{TagSet, TagStack, ClientSet, current_tagset};
use wm::kbd::*;

<<<<<<< HEAD
use wm::layout::{TilingArea, LayoutMessage};
=======
use wm::layout::LayoutMessage;
use wm::layout::grid::Grid;
>>>>>>> 85b0e1d1
use wm::layout::monocle::Monocle;
use wm::layout::stack::{HStack, VStack};

use wm::window_system::{Wm, WmConfig, WmCommand};

/// All tags used by `gabelstaplerwm`
///
/// Tags are symbolic identifiers by which you can classify your clients.
/// Each window has one or more tags, and you can display zero or more tags.
/// This means that all windows having at least one of the tags of the
/// *tagset* to be displayed attached get displayed.
#[derive(Clone, Debug, PartialEq, Eq, Hash, PartialOrd, Ord)]
pub enum Tag {
    /// the web tag - for browsers and stuff
    Web,
    /// the bookmarks tag
    Marks,
    /// "unlimited" number of work tags
    Work(i8),
    /// the media tag - movies, music apps etc. go here
    Media,
    /// the chat tag - for IRC and IM
    Chat,
    /// the log tag - for log viewing
    Logs,
    /// the monitoring tag - for htop & co.
    Mon,
}

impl Default for Tag {
    fn default() -> Tag {
        Tag::Work(0)
    }
}

impl fmt::Display for Tag {
    fn fmt(&self, f: &mut fmt::Formatter) -> fmt::Result {
        if let Tag::Work(n) = *self {
            write!(f, "work/{}", n)
        } else {
            write!(f, "{}", match *self {
                Tag::Web => "web",
                Tag::Marks => "marks",
                Tag::Media => "media",
                Tag::Chat => "chat",
                Tag::Logs => "logs",
                Tag::Mon => "mon",
                _ => "",
            })
        }
    }
}

/// All keyboard modes used by `gabelstaplerwm`-
///
/// A mode represents the active set of keybindings and/or their functionality.
/// This works like the vim editor: different keybindings get triggered in
/// different modes, even if the same keys are pressed.
///
/// # Limitations
/// Be aware that currently, `gabelstaplerwm` grabs the key combinations
/// globally during setup. This allows for overlapping keybindings in different
/// modes, but passing a key combination once grabbed to apps depending on mode
/// is currently impossible. This can be lifted in the future, if we decide to
/// regrab on every mode change, but that's a rather expensive operation, given
/// the currrent, `HashMap`-based design.
#[derive(Clone, Copy, Debug, PartialEq, Eq, Hash)]
pub enum Mode {
    /// normal mode doing normal stuff
    Normal,
    /// toggle tag on client mode
    Toggle,
    /// move client to tag mode
    Move,
    /// toggle tag on tagset mode
    Setup,
}

impl Default for Mode {
    fn default() -> Mode {
        Mode::Normal
    }
}

/// Generate a window manager config - colors, border width...
///
/// Here you can specify (or compute) the settings you want to have.
/// See the docs for `TilingArea` for more information.
pub fn generate_config() -> WmConfig {
    WmConfig {
        f_color: (0x0000, 0x5555, 0x7777), // this is #005577 (dwm cyan)
        u_color: (0x0000, 0x0000, 0x0000), // and this is #000000 (black)
        border_width: 1,
<<<<<<< HEAD
        // TODO: future configs should contain a closure (or define a function or w/e)
        // that gets passed a vector of tiling areas (corresponding to monitors) and
        // returns a vector of tiling areas to use.
        screen: TilingArea {
            offset_x: 0,
            offset_y: 20,
            width: 1366,
            height: 768,
        },
=======
>>>>>>> 85b0e1d1
    }
}

/// Setup datastructures for the window manager.
///
/// This includes keybindings, default tag stack and matching.
pub fn setup_wm(wm: &mut Wm) {
    // keybindings
    let modkey = MOD4;
    wm.setup_bindings(vec![
        // focus n'th-tagset - modkey+[1-9]
        bind!(10, modkey, Mode::Normal, push_tagset!(0;; current_tagset)),
        bind!(11, modkey, Mode::Normal, push_tagset!(1;; current_tagset)),
        bind!(12, modkey, Mode::Normal, push_tagset!(2;; current_tagset)),
        bind!(13, modkey, Mode::Normal, push_tagset!(3;; current_tagset)),
        bind!(14, modkey, Mode::Normal, push_tagset!(4;; current_tagset)),
        bind!(15, modkey, Mode::Normal, push_tagset!(5;; current_tagset)),
        bind!(16, modkey, Mode::Normal, push_tagset!(6;; current_tagset)),
        bind!(17, modkey, Mode::Normal, push_tagset!(7;; current_tagset)),
        bind!(18, modkey, Mode::Normal, push_tagset!(8;; current_tagset)),
        // toggle tags on current client - modkey+[1-6]
        bind!(10, modkey, Mode::Toggle, toggle_tag!(Tag::Web)),
        bind!(11, modkey, Mode::Toggle, toggle_tag!(Tag::Marks)),
        bind!(12, modkey, Mode::Toggle, toggle_tag!(Tag::Chat)),
        bind!(13, modkey, Mode::Toggle, toggle_tag!(Tag::Media)),
        bind!(14, modkey, Mode::Toggle, toggle_tag!(Tag::Logs)),
        bind!(15, modkey, Mode::Toggle, toggle_tag!(Tag::Mon)),
        // move client to tags - modkey+[1-6]
        bind!(10, modkey, Mode::Move, move_to_tag!(Tag::Web)),
        bind!(11, modkey, Mode::Move, move_to_tag!(Tag::Marks)),
        bind!(12, modkey, Mode::Move, move_to_tag!(Tag::Chat)),
        bind!(13, modkey, Mode::Move, move_to_tag!(Tag::Media)),
        bind!(14, modkey, Mode::Move, move_to_tag!(Tag::Logs)),
        bind!(15, modkey, Mode::Move, move_to_tag!(Tag::Mon)),
        // toggle tags on current tagset - modkey+[1-6]
        bind!(10, modkey, Mode::Setup,
              toggle_show_tag!(Tag::Web;; current_tagset)),
        bind!(11, modkey, Mode::Setup,
              toggle_show_tag!(Tag::Marks;; current_tagset)),
        bind!(12, modkey, Mode::Setup,
              toggle_show_tag!(Tag::Chat;; current_tagset)),
        bind!(13, modkey, Mode::Setup,
              toggle_show_tag!(Tag::Media;; current_tagset)),
        bind!(14, modkey, Mode::Setup,
              toggle_show_tag!(Tag::Logs;; current_tagset)),
        bind!(15, modkey, Mode::Setup,
              toggle_show_tag!(Tag::Mon;; current_tagset)),
        // quit the window manager - modkey+CTRL+q
        bind!(24, modkey+CTRL, Mode::Normal, |_, _| {
            let _ = Command::new("killall")
                .arg("lemonbar")
                .spawn();
            WmCommand::Quit
        }),
        // spawn alarm/reminder notification with a delay - modkey+q
        bind!(24, modkey, Mode::Normal, |_, _| exec_script("alarm.zsh", &[])),
        // spawn custom dmenu - modkey+w
        bind!(25, modkey, Mode::Normal, |_, _| exec_script("menu.sh", &[])),
        // spawn dmenu_run - modkey+SHIFT-w
        bind!(25, modkey+SHIFT, Mode::Normal, |_, _|
              exec_command("dmenu_run", &["-y", "20"])),
        // spawn password manager script for dmenu - modkey+e
        bind!(26, modkey, Mode::Normal, |_, _| exec_script("pass.sh", &[])),
        // switch to normal mode - modkey+r
        bind!(27, modkey, Mode::Toggle, |_, _| {
            write_mode("NORMAL");
            WmCommand::ModeSwitch(Mode::Normal)
        }),
        bind!(27, modkey, Mode::Move, |_, _| {
            write_mode("NORMAL");
            WmCommand::ModeSwitch(Mode::Normal)
        }),
        bind!(27, modkey, Mode::Setup, |_, _| {
            write_mode("NORMAL");
            WmCommand::ModeSwitch(Mode::Normal)
        }),
        // switch to toggle mode - modkey+t
        bind!(28, modkey, Mode::Normal, |_, _| {
            write_mode("TOGGLE");
            WmCommand::ModeSwitch(Mode::Toggle)
        }),
        bind!(28, modkey, Mode::Move, |_, _| {
            write_mode("TOGGLE");
            WmCommand::ModeSwitch(Mode::Toggle)
        }),
        bind!(28, modkey, Mode::Setup, |_, _| {
            write_mode("TOGGLE");
            WmCommand::ModeSwitch(Mode::Toggle)
        }),
        // switch to move mode - modkey+z
        bind!(29, modkey, Mode::Normal, |_, _| {
            write_mode("MOVE");
            WmCommand::ModeSwitch(Mode::Move)
        }),
        bind!(29, modkey, Mode::Toggle, |_, _| {
            write_mode("MOVE");
            WmCommand::ModeSwitch(Mode::Move)
        }),
        bind!(29, modkey, Mode::Setup, |_, _| {
            write_mode("MOVE");
            WmCommand::ModeSwitch(Mode::Move)
        }),
        // switch to setup mode - modkey+u
        bind!(30, modkey, Mode::Normal, |_, _| {
            write_mode("SETUP");
            WmCommand::ModeSwitch(Mode::Setup)
        }),
        bind!(30, modkey, Mode::Toggle, |_, _| {
            write_mode("SETUP");
            WmCommand::ModeSwitch(Mode::Setup)
        }),
        bind!(30, modkey, Mode::Move, |_, _| {
            write_mode("SETUP");
            WmCommand::ModeSwitch(Mode::Setup)
        }),
        // spawn a terminal - modkey+i
        bind!(31, modkey, Mode::Normal, |_, _| exec_command("termite", &[])),
        // spawn an agenda notification - modkey+o
        bind!(32, modkey, Mode::Normal, |_, _| exec_script("org.sh", &[])),
        // spawn a weather notification - modkey+p
        bind!(33, modkey, Mode::Normal, |_, _| exec_script("weather.sh", &[])),
        // reset focus (in case bad things happened)
        bind!(34, modkey, Mode::Normal, |_, _| WmCommand::Focus),
        // lock screen - modkey+s
        bind!(39, modkey, Mode::Normal, |_, _| exec_command("slock", &[])),
        // shutdown system - modkey+CTRL+s
        bind!(39, modkey+CTRL, Mode::Normal, |_, _|
              exec_command("sudo", &["shutdown", "-h", "now"])),
        // go back in tagset history - modkey+g
        bind!(42, modkey, Mode::Normal, |c, s| {
            if s.tag_stack_mut().view_prev() {
                println!("{}", current_tagset(c, s));
                WmCommand::Redraw
            } else {
                WmCommand::NoCommand
            }
        }),
        // focus windows by direction or order - modkey+[hjkl+-]
        bind!(43, modkey, Mode::Normal, focus!(ClientSet::focus_left)),
        bind!(44, modkey, Mode::Normal, focus!(ClientSet::focus_bottom)),
        bind!(45, modkey, Mode::Normal, focus!(ClientSet::focus_top)),
        bind!(46, modkey, Mode::Normal, focus!(ClientSet::focus_right)),
        bind!(35, modkey, Mode::Normal, focus!(ClientSet::focus_next)),
        bind!(61, modkey, Mode::Normal, focus!(ClientSet::focus_prev)),
        // swap windows by direction or order - modkey+SHIFT+[hjkl+-]
        bind!(43, modkey+SHIFT, Mode::Normal, swap!(ClientSet::swap_left)),
        bind!(44, modkey+SHIFT, Mode::Normal, swap!(ClientSet::swap_bottom)),
        bind!(45, modkey+SHIFT, Mode::Normal, swap!(ClientSet::swap_top)),
        bind!(46, modkey+SHIFT, Mode::Normal, swap!(ClientSet::swap_right)),
        bind!(35, modkey+SHIFT, Mode::Normal, swap!(ClientSet::swap_next)),
        bind!(61, modkey+SHIFT, Mode::Normal, swap!(ClientSet::swap_prev)),
        // change layout attributes - modkey+CTRL+[jk]
        bind!(44, modkey+CTRL, Mode::Normal, edit_layout!(
                LayoutMessage::MasterFactorRel(-5),
                LayoutMessage::ColumnRel(-1))),
        bind!(45, modkey+CTRL, Mode::Normal, edit_layout!(
                LayoutMessage::MasterFactorRel(5),
                LayoutMessage::ColumnRel(1))),
        // change work tagset - modkey+CTRL+[hl]
        bind!(43, modkey+CTRL, Mode::Normal, |c, s| {
            let res = if let Some(&Tag::Work(n)) =
                s.tag_stack().current().and_then(|s| s.tags.iter().next()) {
                s.tag_stack_mut().current_mut().map(|mut s| {
                    s.tags.remove(&Tag::Work(n));
                    s.tags.insert(Tag::Work(n.saturating_sub(1)));
                });
                WmCommand::Redraw
            } else {
                WmCommand::NoCommand
            };
            if res == WmCommand::Redraw {
                println!("{}", current_tagset(c, s));
            }
            res
        }),
        bind!(46, modkey+CTRL, Mode::Normal, |c, s| {
            let res = if let Some(&Tag::Work(n)) =
                s.tag_stack().current().and_then(|s| s.tags.iter().next()) {
                s.tag_stack_mut().current_mut().map(|mut s| {
                    s.tags.remove(&Tag::Work(n));
                    s.tags.insert(Tag::Work(n.saturating_add(1)));
                });
                WmCommand::Redraw
            } else {
                WmCommand::NoCommand
            };
            if res == WmCommand::Redraw {
                println!("{}", current_tagset(c, s));
            }
            res
        }),
        // move a client to an adjacent work tagset - modkey+CTRL+SHIFT+[hl]
        bind!(43, modkey+CTRL+SHIFT, Mode::Normal, |c, s|
            if let Some(&Tag::Work(n)) =
                s.tag_stack().current().and_then(|s| s.tags.iter().next()) {
                s.tag_stack()
                    .current()
                    .and_then(|t| c.get_focused_window(&t.tags))
                    .and_then(|w| c.update_client(w, |mut cl| {
                        cl.set_tags(&[Tag::Work(n.saturating_sub(1))]);
                        WmCommand::Redraw
                    }))
                    .unwrap_or(WmCommand::NoCommand)
            } else {
                WmCommand::NoCommand
            }
        ),
        bind!(46, modkey+CTRL+SHIFT, Mode::Normal, |c, s|
            if let Some(&Tag::Work(n)) =
                s.tag_stack().current().and_then(|s| s.tags.iter().next()) {
                s.tag_stack()
                    .current()
                    .and_then(|t| c.get_focused_window(&t.tags))
                    .and_then(|w| c.update_client(w, |mut cl| {
                        cl.set_tags(&[Tag::Work(n.saturating_add(1))]);
                        WmCommand::Redraw
                    }))
                    .unwrap_or(WmCommand::NoCommand)
            } else {
                WmCommand::NoCommand
            }
        ),
        // warp the mouse pointer out of the way - modkey+y
        bind!(52, modkey, Mode::Normal, |_, _|
              exec_command("swarp", &["0", "768"])),
        // kill current client - modkey+SHIFT+c
        bind!(54, modkey+SHIFT, Mode::Normal, |c, s| s
            .tag_stack()
            .current()
            .and_then(|t| c.get_focused_window(&t.tags))
            .map(WmCommand::Kill)
            .unwrap_or(WmCommand::NoCommand)
        ),
        // volume controls - XF86Audio{Mute,{Raise,Lower}Volume}
        bind!(121, 0, Mode::Normal, |_, _|
              exec_script("volume.sh", &["toggle"])),
        bind!(122, 0, Mode::Normal, |_, _| exec_script("volume.sh", &["5%-"])),
        bind!(123, 0, Mode::Normal, |_, _| exec_script("volume.sh", &["5%+"])),
        // backlight controls - XF86MonBrightness{Down,Up}
        bind!(232, 0, Mode::Normal, |_, _|
              exec_command("xbacklight", &["-dec", "5"])),
        bind!(233, 0, Mode::Normal, |_, _|
              exec_command("xbacklight", &["-inc", "5"])),
    ]);
    // default tag stack
    wm.setup_tags({
        let tagsets = vec![
            TagSet::new(set![Tag::Web, Tag::Marks], VStack {
                master_factor: 75,
                inverted: false,
                fixed: true,
            }),
            TagSet::new(set![Tag::Work(0)], VStack::default()),
            TagSet::new(set![Tag::Chat], HStack {
                master_factor: 75,
                inverted: true,
                fixed: false,
            }),
            TagSet::new(set![Tag::Media], Monocle::default()),
            TagSet::new(set![Tag::Logs, Tag::Mon], HStack {
                master_factor: 75,
                inverted: true,
                fixed: false,
            })
        ];
        TagStack::from_presets(tagsets, 1)
    });
    // matching function deciding upon client placement
    wm.setup_matching(Box::new(
        |props| if props.name == "Mozilla Firefox" {
            Some((set![Tag::Web], false))
        } else if props.class.contains(&String::from("uzbl-core")) {
            Some((set![Tag::Web], false))
        } else if props.class.contains(&String::from("Marks")) {
            Some((set![Tag::Marks], true))
        } else if props.class.contains(&String::from("Chat")) {
            Some((set![Tag::Chat], true))
        } else if props.class.contains(&String::from("mpv")) {
            Some((set![Tag::Media], false))
        } else if props.class.contains(&String::from("Mon")) {
            Some((set![Tag::Mon], false))
        } else {
            None
        }
    ));
    // matching function deciding upon screen handling
    wm.setup_screen_matching(Box::new(|screen, _, index| {
        if index == 0 && screen.area.offset_y == 0 {
            screen.area.offset_y += 20;
            screen.area.height -= 20;
        }
    }));
}

fn write_mode(mode: &str) {
    if let Some(path) = home_dir()
        .map(|mut dir| {
            dir.push("tmp");
            dir.push("mode_fifo");
            dir.into_os_string()
        }) {
        if let Ok(mut f) = File::create(path) {
            let _ = writeln!(f, "{}", mode);
        }
    }
}

fn exec_script(script: &str, args: &[&str]) -> WmCommand {
    let _ = home_dir()
        .map(|mut dir| {
            dir.push("dotfiles");
            dir.push("scripts");
            dir.push(script);
            Command::new(dir.into_os_string())
                .args(args)
                .stdout(Stdio::null())
                .stderr(Stdio::null())
                .spawn()
        });
    WmCommand::NoCommand
}

fn exec_command(command: &str, args: &[&str]) -> WmCommand {
    let _ = Command::new(command)
        .args(args)
        .stdout(Stdio::null())
        .stderr(Stdio::null())
        .spawn();
    WmCommand::NoCommand
}<|MERGE_RESOLUTION|>--- conflicted
+++ resolved
@@ -21,12 +21,7 @@
 use wm::client::{TagSet, TagStack, ClientSet, current_tagset};
 use wm::kbd::*;
 
-<<<<<<< HEAD
-use wm::layout::{TilingArea, LayoutMessage};
-=======
 use wm::layout::LayoutMessage;
-use wm::layout::grid::Grid;
->>>>>>> 85b0e1d1
 use wm::layout::monocle::Monocle;
 use wm::layout::stack::{HStack, VStack};
 
@@ -120,18 +115,6 @@
         f_color: (0x0000, 0x5555, 0x7777), // this is #005577 (dwm cyan)
         u_color: (0x0000, 0x0000, 0x0000), // and this is #000000 (black)
         border_width: 1,
-<<<<<<< HEAD
-        // TODO: future configs should contain a closure (or define a function or w/e)
-        // that gets passed a vector of tiling areas (corresponding to monitors) and
-        // returns a vector of tiling areas to use.
-        screen: TilingArea {
-            offset_x: 0,
-            offset_y: 20,
-            width: 1366,
-            height: 768,
-        },
-=======
->>>>>>> 85b0e1d1
     }
 }
 
